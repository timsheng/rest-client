# -*- encoding: utf-8 -*-

Gem::Specification.new do |s|
  s.name = 'rest-client'
  s.version = '1.6.7'
  s.authors = ['Adam Wiggins', 'Julien Kirch']
  s.description = 'A simple HTTP and REST client for Ruby, inspired by the Sinatra microframework style of specifying actions: get, put, post, delete.'
  s.email = 'rest.client@librelist.com'
  s.executables = ['restclient']
  s.extra_rdoc_files = ["README.rdoc", "history.md"]
  s.files = `git ls-files`.split("\n")
  s.test_files = `git ls-files -- spec/*`.split("\n")
  s.homepage = 'http://github.com/rest-client/rest-client'
  s.summary = 'Simple HTTP and REST client for Ruby, inspired by microframework syntax for specifying actions.'

<<<<<<< HEAD
  s.add_runtime_dependency(%q<mime-types>, [">= 1.16"])
  s.add_development_dependency(%q<webmock>, [">= 0.9.1"])
  s.add_development_dependency(%q<rspec>, [">= 2.0"])
  s.add_dependency(%q<netrc>, ["~> 0.7.7"])
=======
  s.required_rubygems_version = Gem::Requirement.new(">= 0") if s.respond_to? :required_rubygems_version=
  s.authors = [%q{Adam Wiggins}, %q{Julien Kirch}]
  s.date = %q{2011-08-24}
  s.description = %q{A simple HTTP and REST client for Ruby, inspired by the Sinatra microframework style of specifying actions: get, put, post, delete.}
  s.license = %q{MIT}
  s.email = %q{rest.client@librelist.com}
  s.executables = [%q{restclient}]
  s.extra_rdoc_files = [
    "README.rdoc",
    "history.md"
  ]
  s.files = [
    "README.rdoc",
    "Rakefile",
    "VERSION",
    "bin/restclient",
    "lib/rest-client.rb",
    "lib/rest_client.rb",
    "lib/restclient.rb",
    "lib/restclient/abstract_response.rb",
    "lib/restclient/exceptions.rb",
    "lib/restclient/net_http_ext.rb",
    "lib/restclient/payload.rb",
    "lib/restclient/raw_response.rb",
    "lib/restclient/request.rb",
    "lib/restclient/resource.rb",
    "lib/restclient/response.rb",
    "spec/abstract_response_spec.rb",
    "spec/base.rb",
    "spec/exceptions_spec.rb",
    "spec/integration/certs/equifax.crt",
    "spec/integration/certs/verisign.crt",
    "spec/integration/request_spec.rb",
    "spec/integration_spec.rb",
    "spec/master_shake.jpg",
    "spec/payload_spec.rb",
    "spec/raw_response_spec.rb",
    "spec/request2_spec.rb",
    "spec/request_spec.rb",
    "spec/resource_spec.rb",
    "spec/response_spec.rb",
    "spec/restclient_spec.rb"
  ]
  s.homepage = %q{http://github.com/archiloque/rest-client}
  s.require_paths = [%q{lib}]
  s.rubygems_version = %q{1.8.5}
  s.summary = %q{Simple HTTP and REST client for Ruby, inspired by microframework syntax for specifying actions.}
  s.test_files = [%q{spec/abstract_response_spec.rb}, %q{spec/base.rb}, %q{spec/exceptions_spec.rb}, %q{spec/integration}, %q{spec/integration/certs}, %q{spec/integration/certs/equifax.crt}, %q{spec/integration/certs/verisign.crt}, %q{spec/integration/request_spec.rb}, %q{spec/integration_spec.rb}, %q{spec/master_shake.jpg}, %q{spec/payload_spec.rb}, %q{spec/raw_response_spec.rb}, %q{spec/request2_spec.rb}, %q{spec/request_spec.rb}, %q{spec/resource_spec.rb}, %q{spec/response_spec.rb}, %q{spec/restclient_spec.rb}]

  if s.respond_to? :specification_version then
    s.specification_version = 3

    if Gem::Version.new(Gem::VERSION) >= Gem::Version.new('1.2.0') then
      s.add_runtime_dependency(%q<mime-types>, [">= 1.16"])
      s.add_development_dependency(%q<webmock>, [">= 0.9.1"])
      s.add_development_dependency(%q<rspec>, [">= 0"])
    else
      s.add_dependency(%q<mime-types>, [">= 1.16"])
      s.add_dependency(%q<webmock>, [">= 0.9.1"])
      s.add_dependency(%q<rspec>, [">= 0"])
    end
  else
    s.add_dependency(%q<mime-types>, [">= 1.16"])
    s.add_dependency(%q<webmock>, [">= 0.9.1"])
    s.add_dependency(%q<rspec>, [">= 0"])
  end
  s.add_dependency(%q<netrc>, [">= 0"])
>>>>>>> b9529e45
end
<|MERGE_RESOLUTION|>--- conflicted
+++ resolved
@@ -5,6 +5,7 @@
   s.version = '1.6.7'
   s.authors = ['Adam Wiggins', 'Julien Kirch']
   s.description = 'A simple HTTP and REST client for Ruby, inspired by the Sinatra microframework style of specifying actions: get, put, post, delete.'
+  s.license = 'MIT'
   s.email = 'rest.client@librelist.com'
   s.executables = ['restclient']
   s.extra_rdoc_files = ["README.rdoc", "history.md"]
@@ -13,78 +14,8 @@
   s.homepage = 'http://github.com/rest-client/rest-client'
   s.summary = 'Simple HTTP and REST client for Ruby, inspired by microframework syntax for specifying actions.'
 
-<<<<<<< HEAD
   s.add_runtime_dependency(%q<mime-types>, [">= 1.16"])
   s.add_development_dependency(%q<webmock>, [">= 0.9.1"])
   s.add_development_dependency(%q<rspec>, [">= 2.0"])
   s.add_dependency(%q<netrc>, ["~> 0.7.7"])
-=======
-  s.required_rubygems_version = Gem::Requirement.new(">= 0") if s.respond_to? :required_rubygems_version=
-  s.authors = [%q{Adam Wiggins}, %q{Julien Kirch}]
-  s.date = %q{2011-08-24}
-  s.description = %q{A simple HTTP and REST client for Ruby, inspired by the Sinatra microframework style of specifying actions: get, put, post, delete.}
-  s.license = %q{MIT}
-  s.email = %q{rest.client@librelist.com}
-  s.executables = [%q{restclient}]
-  s.extra_rdoc_files = [
-    "README.rdoc",
-    "history.md"
-  ]
-  s.files = [
-    "README.rdoc",
-    "Rakefile",
-    "VERSION",
-    "bin/restclient",
-    "lib/rest-client.rb",
-    "lib/rest_client.rb",
-    "lib/restclient.rb",
-    "lib/restclient/abstract_response.rb",
-    "lib/restclient/exceptions.rb",
-    "lib/restclient/net_http_ext.rb",
-    "lib/restclient/payload.rb",
-    "lib/restclient/raw_response.rb",
-    "lib/restclient/request.rb",
-    "lib/restclient/resource.rb",
-    "lib/restclient/response.rb",
-    "spec/abstract_response_spec.rb",
-    "spec/base.rb",
-    "spec/exceptions_spec.rb",
-    "spec/integration/certs/equifax.crt",
-    "spec/integration/certs/verisign.crt",
-    "spec/integration/request_spec.rb",
-    "spec/integration_spec.rb",
-    "spec/master_shake.jpg",
-    "spec/payload_spec.rb",
-    "spec/raw_response_spec.rb",
-    "spec/request2_spec.rb",
-    "spec/request_spec.rb",
-    "spec/resource_spec.rb",
-    "spec/response_spec.rb",
-    "spec/restclient_spec.rb"
-  ]
-  s.homepage = %q{http://github.com/archiloque/rest-client}
-  s.require_paths = [%q{lib}]
-  s.rubygems_version = %q{1.8.5}
-  s.summary = %q{Simple HTTP and REST client for Ruby, inspired by microframework syntax for specifying actions.}
-  s.test_files = [%q{spec/abstract_response_spec.rb}, %q{spec/base.rb}, %q{spec/exceptions_spec.rb}, %q{spec/integration}, %q{spec/integration/certs}, %q{spec/integration/certs/equifax.crt}, %q{spec/integration/certs/verisign.crt}, %q{spec/integration/request_spec.rb}, %q{spec/integration_spec.rb}, %q{spec/master_shake.jpg}, %q{spec/payload_spec.rb}, %q{spec/raw_response_spec.rb}, %q{spec/request2_spec.rb}, %q{spec/request_spec.rb}, %q{spec/resource_spec.rb}, %q{spec/response_spec.rb}, %q{spec/restclient_spec.rb}]
-
-  if s.respond_to? :specification_version then
-    s.specification_version = 3
-
-    if Gem::Version.new(Gem::VERSION) >= Gem::Version.new('1.2.0') then
-      s.add_runtime_dependency(%q<mime-types>, [">= 1.16"])
-      s.add_development_dependency(%q<webmock>, [">= 0.9.1"])
-      s.add_development_dependency(%q<rspec>, [">= 0"])
-    else
-      s.add_dependency(%q<mime-types>, [">= 1.16"])
-      s.add_dependency(%q<webmock>, [">= 0.9.1"])
-      s.add_dependency(%q<rspec>, [">= 0"])
-    end
-  else
-    s.add_dependency(%q<mime-types>, [">= 1.16"])
-    s.add_dependency(%q<webmock>, [">= 0.9.1"])
-    s.add_dependency(%q<rspec>, [">= 0"])
-  end
-  s.add_dependency(%q<netrc>, [">= 0"])
->>>>>>> b9529e45
 end
