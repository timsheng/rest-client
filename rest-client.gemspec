# -*- encoding: utf-8 -*-

require File.expand_path('../lib/restclient/version', __FILE__)

Gem::Specification.new do |s|
  s.name = 'rest-client'
  s.version = RestClient::VERSION
  s.authors = ['REST Client Team']
  s.description = 'A simple HTTP and REST client for Ruby, inspired by the Sinatra microframework style of specifying actions: get, put, post, delete.'
  s.license = 'MIT'
  s.email = 'rest.client@librelist.com'
  s.executables = ['restclient']
<<<<<<< HEAD
  s.extra_rdoc_files = ["README.rdoc", "history.md"]
  s.files = `git ls-files -z`.split("\0")
  s.test_files = `git ls-files -z spec/`.split("\0")
=======
  s.extra_rdoc_files = ['README.rdoc', 'history.md']
  s.files = `git ls-files -z`.split("\0")
  s.test_files = `git ls-files -z -- spec/*`.split("\0")
>>>>>>> 713112e5
  s.homepage = 'http://github.com/rest-client/rest-client'
  s.summary = 'Simple HTTP and REST client for Ruby, inspired by microframework syntax for specifying actions.'

  s.add_dependency('mime-types', '~> 2.0')
  s.add_development_dependency('webmock', '~> 1.4')
  s.add_development_dependency('rspec', '~> 2.4')
  s.add_development_dependency('pry')
  s.add_development_dependency('pry-doc')
  s.add_dependency('netrc', '~> 0.7.7')
  s.add_dependency('rdoc', '>= 2.4.2')
end
<|MERGE_RESOLUTION|>--- conflicted
+++ resolved
@@ -10,15 +10,9 @@
   s.license = 'MIT'
   s.email = 'rest.client@librelist.com'
   s.executables = ['restclient']
-<<<<<<< HEAD
-  s.extra_rdoc_files = ["README.rdoc", "history.md"]
+  s.extra_rdoc_files = ['README.rdoc', 'history.md']
   s.files = `git ls-files -z`.split("\0")
   s.test_files = `git ls-files -z spec/`.split("\0")
-=======
-  s.extra_rdoc_files = ['README.rdoc', 'history.md']
-  s.files = `git ls-files -z`.split("\0")
-  s.test_files = `git ls-files -z -- spec/*`.split("\0")
->>>>>>> 713112e5
   s.homepage = 'http://github.com/rest-client/rest-client'
   s.summary = 'Simple HTTP and REST client for Ruby, inspired by microframework syntax for specifying actions.'
 
