--- conflicted
+++ resolved
@@ -8,14 +8,9 @@
 	#   RestClient::Request.execute(:method => :head, :url => 'http://example.com')
    #
 	class Request
-<<<<<<< HEAD
-		attr_reader :method, :url, :payload, :headers, :cookies, :user, :password, :timeout, :open_timeout, :raw_response
-
-=======
 		attr_reader :method, :url, :payload, :headers, :cookies, :user, :password, :timeout, :open_timeout, 
-		            :verify_ssl, :ssl_client_cert, :ssl_client_key
-		
->>>>>>> c72955b1
+		            :raw_response, :verify_ssl, :ssl_client_cert, :ssl_client_key
+
 		def self.execute(args)
 			new(args).execute
 		end
@@ -30,13 +25,10 @@
 			@password = args[:password]
 			@timeout = args[:timeout]
 			@open_timeout = args[:open_timeout]
-<<<<<<< HEAD
 			@raw_response = args[:raw_response] || false
-=======
 			@verify_ssl = args[:verify_ssl] || false
 			@ssl_client_cert = args[:ssl_client_cert] || nil
 			@ssl_client_key  = args[:ssl_client_key] || nil
->>>>>>> c72955b1
 		end
 
 		def execute
