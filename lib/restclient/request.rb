require 'tempfile'
require 'mime/types'
require 'cgi'
require 'netrc'

module RestClient
  # This class is used internally by RestClient to send the request, but you can also
  # call it directly if you'd like to use a method not supported by the
  # main API.  For example:
  #
  #   RestClient::Request.execute(:method => :head, :url => 'http://example.com')
  #
  # Mandatory parameters:
  # * :method
  # * :url
  # Optional parameters (have a look at ssl and/or uri for some explanations):
  # * :headers a hash containing the request headers
  # * :cookies will replace possible cookies in the :headers
  # * :user and :password for basic auth, will be replaced by a user/password available in the :url
  # * :block_response call the provided block with the HTTPResponse as parameter
  # * :raw_response return a low-level RawResponse instead of a Response
  # * :max_redirects maximum number of redirections (default to 10)
  # * :verify_ssl enable ssl verification, possible values are constants from OpenSSL::SSL
<<<<<<< HEAD
  # * :timeout and :open_timeout passing in -1 will disable the timeout by setting the corresponding net timeout values to nil
  # * :ssl_client_cert, :ssl_client_key, :ssl_ca_file, :ssl_ca_path
  # * :ssl_version specifies the SSL version for the underlying Net::HTTP connection (defaults to 'SSLv3')
=======
  # * :timeout and :open_timeout are how long to wait for a response and to open a connection, in seconds. Pass nil to disable the timeout.
  # * :ssl_client_cert, :ssl_client_key, :ssl_ca_file
>>>>>>> dfc1c958
  class Request

    attr_reader :method, :url, :headers, :cookies,
                :payload, :user, :password, :timeout, :max_redirects,
                :open_timeout, :raw_response, :verify_ssl, :ssl_client_cert,
                :ssl_client_key, :ssl_ca_file, :processed_headers, :args,
                :ssl_version, :ssl_ca_path

    def self.execute(args, & block)
      new(args).execute(& block)
    end

    def initialize args
      @method = args[:method] or raise ArgumentError, "must pass :method"
      @headers = args[:headers] || {}
      if args[:url]
        @url = process_url_params(args[:url], headers)
      else
        raise ArgumentError, "must pass :url"
      end
      @cookies = @headers.delete(:cookies) || args[:cookies] || {}
      @payload = Payload.generate(args[:payload])
      @user = args[:user]
      @password = args[:password]
      if args.include?(:timeout)
        @timeout = args[:timeout]
      end
      if args.include?(:open_timeout)
        @open_timeout = args[:open_timeout]
      end
      @block_response = args[:block_response]
      @raw_response = args[:raw_response] || false
      @verify_ssl = args[:verify_ssl] || false
      @ssl_client_cert = args[:ssl_client_cert] || nil
      @ssl_client_key = args[:ssl_client_key] || nil
      @ssl_ca_file = args[:ssl_ca_file] || nil
      @ssl_ca_path = args[:ssl_ca_path] || nil
      @ssl_version = args[:ssl_version] || 'SSLv3'
      @tf = nil # If you are a raw request, this is your tempfile
      @max_redirects = args[:max_redirects] || 10
      @processed_headers = make_headers headers
      @args = args
    end

    def execute & block
      uri = parse_url_with_auth(url)
      transmit uri, net_http_request_class(method).new(uri.request_uri, processed_headers), payload, & block
    ensure
      payload.close if payload
    end

    # Extract the query parameters and append them to the url
    def process_url_params url, headers
      url_params = {}
      headers.delete_if do |key, value|
        if 'params' == key.to_s.downcase && value.is_a?(Hash)
          url_params.merge! value
          true
        else
          false
        end
      end
      unless url_params.empty?
        query_string = url_params.collect { |k, v| "#{k.to_s}=#{CGI::escape(v.to_s)}" }.join('&')
        url + "?#{query_string}"
      else
        url
      end
    end

    def make_headers user_headers
      unless @cookies.empty?

        # Validate that the cookie names and values look sane. If you really
        # want to pass scary characters, just set the Cookie header directly.
        # RFC6265 is actually much more restrictive than we are.
        @cookies.each do |key, val|
          unless valid_cookie_key?(key)
            raise ArgumentError.new("Invalid cookie name: #{key.inspect}")
          end
          unless valid_cookie_value?(val)
            raise ArgumentError.new("Invalid cookie value: #{val.inspect}")
          end
        end

        user_headers[:cookie] = @cookies.map { |key, val| "#{key}=#{val}" }.sort.join('; ')
      end
      headers = stringify_headers(default_headers).merge(stringify_headers(user_headers))
      headers.merge!(@payload.headers) if @payload
      headers
    end

    # Do some sanity checks on cookie keys.
    #
    # Properly it should be a valid TOKEN per RFC 2616, but lots of servers are
    # more liberal.
    #
    # Disallow the empty string as well as keys containing control characters,
    # equals sign, semicolon, comma, or space.
    #
    def valid_cookie_key?(string)
      return false if string.empty?

      ! Regexp.new('[\x0-\x1f\x7f=;, ]').match(string)
    end

    # Validate cookie values. Rather than following RFC 6265, allow anything
    # but control characters, comma, and semicolon.
    def valid_cookie_value?(value)
      ! Regexp.new('[\x0-\x1f\x7f,;]').match(value)
    end

    def net_http_class
      if RestClient.proxy
        proxy_uri = URI.parse(RestClient.proxy)
        Net::HTTP::Proxy(proxy_uri.host, proxy_uri.port, proxy_uri.user, proxy_uri.password)
      else
        Net::HTTP
      end
    end

    def net_http_request_class(method)
      Net::HTTP.const_get(method.to_s.capitalize)
    end

    def parse_url(url)
      url = "http://#{url}" unless url.match(/^http/)
      URI.parse(url)
    end

    def parse_url_with_auth(url)
      uri = parse_url(url)
      @user = CGI.unescape(uri.user) if uri.user
      @password = CGI.unescape(uri.password) if uri.password
      if !@user && !@password
        @user, @password = Netrc.read[uri.host]
      end
      uri
    end

    def process_payload(p=nil, parent_key=nil)
      unless p.is_a?(Hash)
        p
      else
        @headers[:content_type] ||= 'application/x-www-form-urlencoded'
        p.keys.map do |k|
          key = parent_key ? "#{parent_key}[#{k}]" : k
          if p[k].is_a? Hash
            process_payload(p[k], key)
          else
            value = parser.escape(p[k].to_s, Regexp.new("[^#{URI::PATTERN::UNRESERVED}]"))
            "#{key}=#{value}"
          end
        end.join("&")
      end
    end

    def transmit uri, req, payload, & block
      setup_credentials req

      net = net_http_class.new(uri.host, uri.port)
      net.use_ssl = uri.is_a?(URI::HTTPS)
      net.ssl_version = @ssl_version
      err_msg = nil
      if (@verify_ssl == false) || (@verify_ssl == OpenSSL::SSL::VERIFY_NONE)
        net.verify_mode = OpenSSL::SSL::VERIFY_NONE
      elsif @verify_ssl.is_a? Integer
        net.verify_mode = @verify_ssl
        net.verify_callback = lambda do |preverify_ok, ssl_context|
          if (!preverify_ok) || ssl_context.error != 0
            err_msg = "SSL Verification failed -- Preverify: #{preverify_ok}, Error: #{ssl_context.error_string} (#{ssl_context.error})"
            return false
          end
          true
        end
      end
      net.cert = @ssl_client_cert if @ssl_client_cert
      net.key = @ssl_client_key if @ssl_client_key
      net.ca_file = @ssl_ca_file if @ssl_ca_file
<<<<<<< HEAD
      net.ca_path = @ssl_ca_path if @ssl_ca_path
      net.read_timeout = @timeout if @timeout
      net.open_timeout = @open_timeout if @open_timeout

      # disable the timeout if the timeout value is -1
      net.read_timeout = nil if @timeout == -1
      net.open_timeout = nil if @open_timeout == -1
=======
      if defined? @timeout
        if @timeout == -1
          warn 'To disable read timeouts, please set timeout to nil instead of -1'
          @timeout = nil
        end
        net.read_timeout = @timeout
      end
      if defined? @open_timeout
        if @open_timeout == -1
          warn 'To disable open timeouts, please set open_timeout to nil instead of -1'
          @open_timeout = nil
        end
        net.open_timeout = @open_timeout
      end
>>>>>>> dfc1c958

      RestClient.before_execution_procs.each do |before_proc|
        before_proc.call(req, args)
      end

      log_request

      net.start do |http|
        if @block_response
          http.request(req, payload ? payload.to_s : nil, & @block_response)
        else
          res = http.request(req, payload ? payload.to_s : nil) { |http_response| fetch_body(http_response) }
          log_response res
          process_result res, & block
        end
      end
    rescue OpenSSL::SSL::SSLError => e
      if err_msg
        raise SSLCertificateNotVerified.new(err_msg)
      else
        raise e
      end
    rescue EOFError
      raise RestClient::ServerBrokeConnection
    rescue Timeout::Error, Errno::ETIMEDOUT
      raise RestClient::RequestTimeout
    end

    def setup_credentials(req)
      req.basic_auth(user, password) if user
    end

    def fetch_body(http_response)
      if @raw_response
        # Taken from Chef, which as in turn...
        # Stolen from http://www.ruby-forum.com/topic/166423
        # Kudos to _why!
        @tf = Tempfile.new("rest-client")
        @tf.binmode
        size, total = 0, http_response.header['Content-Length'].to_i
        http_response.read_body do |chunk|
          @tf.write chunk
          size += chunk.size
          if RestClient.log
            if size == 0
              RestClient.log << "#{@method} #{@url} done (0 length file\n)"
            elsif total == 0
              RestClient.log << "#{@method} #{@url} (zero content length)\n"
            else
              RestClient.log << "#{@method} #{@url} %d%% done (%d of %d)\n" % [(size * 100) / total, size, total]
            end
          end
        end
        @tf.close
        @tf
      else
        http_response.read_body
      end
      http_response
    end

    def process_result res, & block
      if @raw_response
        # We don't decode raw requests
        response = RawResponse.new(@tf, res, args)
      else
        response = Response.create(Request.decode(res['content-encoding'], res.body), res, args)
      end

      if block_given?
        block.call(response, self, res, & block)
      else
        response.return!(self, res, & block)
      end

    end

    def self.decode content_encoding, body
      if (!body) || body.empty?
        body
      elsif content_encoding == 'gzip'
        Zlib::GzipReader.new(StringIO.new(body)).read
      elsif content_encoding == 'deflate'
        begin
          Zlib::Inflate.new.inflate body
        rescue Zlib::DataError
          # No luck with Zlib decompression. Let's try with raw deflate,
          # like some broken web servers do.
          Zlib::Inflate.new(-Zlib::MAX_WBITS).inflate body
        end
      else
        body
      end
    end

    def log_request
      if RestClient.log
        out = []
        out << "RestClient.#{method} #{url.inspect}"
        out << payload.short_inspect if payload
        out << processed_headers.to_a.sort.map { |(k, v)| [k.inspect, v.inspect].join("=>") }.join(", ")
        RestClient.log << out.join(', ') + "\n"
      end
    end

    def log_response res
      if RestClient.log
        size = @raw_response ? File.size(@tf.path) : (res.body.nil? ? 0 : res.body.size)
        RestClient.log << "# => #{res.code} #{res.class.to_s.gsub(/^Net::HTTP/, '')} | #{(res['Content-type'] || '').gsub(/;.*$/, '')} #{size} bytes\n"
      end
    end

    # Return a hash of headers whose keys are capitalized strings
    def stringify_headers headers
      headers.inject({}) do |result, (key, value)|
        if key.is_a? Symbol
          key = key.to_s.split(/_/).map { |w| w.capitalize }.join('-')
        end
        if 'CONTENT-TYPE' == key.upcase
          target_value = value.to_s
          result[key] = MIME::Types.type_for_extension target_value
        elsif 'ACCEPT' == key.upcase
          # Accept can be composed of several comma-separated values
          if value.is_a? Array
            target_values = value
          else
            target_values = value.to_s.split ','
          end
          result[key] = target_values.map { |ext| MIME::Types.type_for_extension(ext.to_s.strip) }.join(', ')
        else
          result[key] = value.to_s
        end
        result
      end
    end

    def default_headers
      {:accept => '*/*; q=0.5, application/xml', :accept_encoding => 'gzip, deflate'}
    end

    private
      def parser
        URI.const_defined?(:Parser) ? URI::Parser.new : URI
      end

  end
end

module MIME
  class Types

    # Return the first found content-type for a value considered as an extension or the value itself
    def type_for_extension ext
      candidates = @extension_index[ext]
      candidates.empty? ? ext : candidates[0].content_type
    end

    class << self
      def type_for_extension ext
        @__types__.type_for_extension ext
      end
    end
  end
end<|MERGE_RESOLUTION|>--- conflicted
+++ resolved
@@ -21,14 +21,10 @@
   # * :raw_response return a low-level RawResponse instead of a Response
   # * :max_redirects maximum number of redirections (default to 10)
   # * :verify_ssl enable ssl verification, possible values are constants from OpenSSL::SSL
-<<<<<<< HEAD
-  # * :timeout and :open_timeout passing in -1 will disable the timeout by setting the corresponding net timeout values to nil
+  # * :timeout and :open_timeout are how long to wait for a response and to
+  #     open a connection, in seconds. Pass nil to disable the timeout.
   # * :ssl_client_cert, :ssl_client_key, :ssl_ca_file, :ssl_ca_path
   # * :ssl_version specifies the SSL version for the underlying Net::HTTP connection (defaults to 'SSLv3')
-=======
-  # * :timeout and :open_timeout are how long to wait for a response and to open a connection, in seconds. Pass nil to disable the timeout.
-  # * :ssl_client_cert, :ssl_client_key, :ssl_ca_file
->>>>>>> dfc1c958
   class Request
 
     attr_reader :method, :url, :headers, :cookies,
@@ -208,15 +204,8 @@
       net.cert = @ssl_client_cert if @ssl_client_cert
       net.key = @ssl_client_key if @ssl_client_key
       net.ca_file = @ssl_ca_file if @ssl_ca_file
-<<<<<<< HEAD
       net.ca_path = @ssl_ca_path if @ssl_ca_path
-      net.read_timeout = @timeout if @timeout
-      net.open_timeout = @open_timeout if @open_timeout
-
-      # disable the timeout if the timeout value is -1
-      net.read_timeout = nil if @timeout == -1
-      net.open_timeout = nil if @open_timeout == -1
-=======
+
       if defined? @timeout
         if @timeout == -1
           warn 'To disable read timeouts, please set timeout to nil instead of -1'
@@ -231,7 +220,6 @@
         end
         net.open_timeout = @open_timeout
       end
->>>>>>> dfc1c958
 
       RestClient.before_execution_procs.each do |before_proc|
         before_proc.call(req, args)
