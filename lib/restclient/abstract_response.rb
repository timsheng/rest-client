require 'cgi'

module RestClient

  module AbstractResponse

    attr_reader :net_http_res, :args

    # HTTP status code
    def code
      @code ||= @net_http_res.code.to_i
    end

    # A hash of the headers, beautified with symbols and underscores.
    # e.g. "Content-type" will become :content_type.
    def headers
      @headers ||= AbstractResponse.beautify_headers(@net_http_res.to_hash)
    end

    # The raw headers.
    def raw_headers
      @raw_headers ||= @net_http_res.to_hash
    end

    # Hash of cookies extracted from response headers
    def cookies
      @cookies ||= (self.headers[:set_cookie] || {}).inject({}) do |out, cookie_content|
        out.merge parse_cookie(cookie_content)
      end
    end

    # Return the default behavior corresponding to the response code:
    # the response itself for code in 200..206, redirection for 301, 302 and 307 in get and head cases, redirection for 303 and an exception in other cases
    def return! request = nil, result = nil, & block
      if (200..207).include? code
        self
      elsif [301, 302, 307].include? code
        unless [:get, :head].include? args[:method]
          raise Exceptions::EXCEPTIONS_MAP[code].new(self, code)
        else
          follow_redirection(request, result, & block)
        end
      elsif code == 303
        args[:method] = :get
        args.delete :payload
        follow_redirection(request, result, & block)
      elsif Exceptions::EXCEPTIONS_MAP[code]
        raise Exceptions::EXCEPTIONS_MAP[code].new(self, code)
      else
<<<<<<< HEAD
        raise RequestFailed(self)
=======
        raise RequestFailed.new(self, code)
>>>>>>> ccabff0e
      end
    end

    def to_i
      code
    end

    def description
      "#{code} #{STATUSES[code]} | #{(headers[:content_type] || '').gsub(/;.*$/, '')} #{size} bytes\n"
    end

    # Follow a redirection
    def follow_redirection request = nil, result = nil, & block
      url = headers[:location]
      if url !~ /^http/
        url = URI.parse(args[:url]).merge(url).to_s
      end
      args[:url] = url
      if request
        if request.max_redirects == 0
          raise MaxRedirectsReached
        end
        args[:password] = request.password
        args[:user] = request.user
        args[:headers] = request.headers
        args[:max_redirects] = request.max_redirects - 1
        # pass any cookie set in the result
        if result && result['set-cookie']
          args[:headers][:cookies] = (args[:headers][:cookies] || {}).merge(parse_cookie(result['set-cookie']))
        end
      end
      Request.execute args, &block
    end

    def AbstractResponse.beautify_headers(headers)
      headers.inject({}) do |out, (key, value)|
        out[key.gsub(/-/, '_').downcase.to_sym] = %w{ set-cookie }.include?(key.downcase) ? value : value.first
        out
      end
    end

    private

    # Parse a cookie value and return its content in an Hash
    def parse_cookie cookie_content
      out = {}
      CGI::Cookie::parse(cookie_content).each do |key, cookie|
        unless ['expires', 'path'].include? key
          out[CGI::escape(key)] = cookie.value[0] ? (CGI::escape(cookie.value[0]) || '') : ''
        end
      end
      out
    end
  end

end<|MERGE_RESOLUTION|>--- conflicted
+++ resolved
@@ -47,11 +47,7 @@
       elsif Exceptions::EXCEPTIONS_MAP[code]
         raise Exceptions::EXCEPTIONS_MAP[code].new(self, code)
       else
-<<<<<<< HEAD
-        raise RequestFailed(self)
-=======
         raise RequestFailed.new(self, code)
->>>>>>> ccabff0e
       end
     end
 
