--- conflicted
+++ resolved
@@ -1,4 +1,3 @@
-<<<<<<< HEAD
 # 1.4.0
 
 - Response is no more a String, and the mixin is replaced by an abstract_response, existing calls are redirected to response body with a warning.
@@ -6,11 +5,10 @@
 - fixed the redirect code concerning relative path and query string combination (patch provided by Kevin Read)
 
 The response change may be breaking in rare cases.
-=======
+
 # 1.3.1
 
 - added compatibility to enable responses in exception to act like Net::HTTPResponse
->>>>>>> f3e47ceb
 
 # 1.3.0
 
